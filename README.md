--- conflicted
+++ resolved
@@ -53,11 +53,7 @@
  need to add a few integration tests.
 - [docs](docs): Avalanche versioned documentation with Sphinx and Trevis CI
  to build it automatically on the gh-pages of the github repo.
-<<<<<<< HEAD
-- [How to Contribute](CONTRIBUTE.md): check this for making contributions.
-
-=======
->>>>>>> 8d3c6a15
+- [How to Contribute](CONTRIBUTE.md): check this for making the contributions.
 
 
 Getting Started
